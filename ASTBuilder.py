--- conflicted
+++ resolved
@@ -15,21 +15,12 @@
 				return 
 			try:
 				functionVisitor=ASTFunctionVisitor()
-<<<<<<< HEAD
-#				functionVisitor.visit(astTree)
-				astVisitor=ASTParser(func_list=functionVisitor.func_list)
-				astVisitor.visit(astTree)
-				for node in astVisitor.df_graph:
-					print(node)
-				print("-"*20)
-=======
 				functionVisitor.visit(astTree)
 				astVisitor=ASTParser(func_list=functionVisitor.func_list)
 				astVisitor.visit(astTree)
 				# for node in astVisitor.df_graph:
 				# 	print(node)
-				#   	print("-"*20)
->>>>>>> 4747e9ec
+				#   print("-"*20)
 				return astVisitor.df_graph
 			except:
 				print "Unexpected error:",sys.exc_info()[0]
